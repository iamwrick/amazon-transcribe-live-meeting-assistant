--- conflicted
+++ resolved
@@ -28,16 +28,12 @@
     Default: >
       Important: You are responsible for complying with legal, corporate, and ethical restrictions that apply to recording meetings and calls. Do not use this solution to stream, record, or transcribe calls if otherwise prohibited.
 
-
-<<<<<<< HEAD
   RecordingMessage:
     Type: String
     Description: Message used for the extension to notify speakers this meeting is being recorded.
     Default: >
       This meeting is being recorded with Amazon Live Meeting Assistant (amazon.com/live-meeting-assistant).
-        
-=======
->>>>>>> c32fc7e8
+
   WebSocketEndpoint:
     Type: String
     Description: WebSocket Endpoint
