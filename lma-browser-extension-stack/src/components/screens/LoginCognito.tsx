--- conflicted
+++ resolved
@@ -8,11 +8,7 @@
 function LoginCognito() {
 
   const { navigate } = useNavigation();
-<<<<<<< HEAD
   const { login,loggedIn, exchangeCodeForToken, checkTokenExpired } = useUserContext();
-=======
-  const { login, loggedIn, exchangeCodeForToken } = useUserContext();
->>>>>>> 84fd0e2b
 
   const queryParameters = new URLSearchParams(window.location.search);
   const code = queryParameters.get("code");
