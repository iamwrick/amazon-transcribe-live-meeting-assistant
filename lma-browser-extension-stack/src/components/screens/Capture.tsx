import React, { useCallback, useEffect } from 'react';
import logo from './logo.svg';
import './Capture.css'
import { Box, Button, Container, ContentLayout, CopyToClipboard, FormField, Grid, Header, Icon, Input, Link, Modal, SpaceBetween } from '@cloudscape-design/components';
import UserMessage from '../views/UserMessage';
import OtherMessage from '../views/OtherMessage';
import { useNavigation } from '../../context/NavigationContext';
import AssistantMessage from '../views/AssistantMessage';
import ValueWithLabel from '../views/ValueWithLabel';
import { useUserContext } from '../../context/UserContext';
import { useIntegration } from '../../context/ProviderIntegrationContext';
import { useSettings } from '../../context/SettingsContext';

function Capture() {
  const { navigate } = useNavigation();
  const { logout } = useUserContext();
  const settings = useSettings();
  const { currentCall, muted, setMuted, paused,setPaused, activeSpeaker, metadata,fetchMetadata, isTranscribing, startTranscription, stopTranscription, platform } = useIntegration();

  const [topic, setTopic] = React.useState("");
  const [agentName, setAgentName] = React.useState("");
  const [nameErrorText, setNameErrorText] = React.useState("");
  const [meetingTopicErrorText, setMeetingTopicErrorText] = React.useState("");
  const [formError, setFormError] = React.useState(false);
  const [showDisclaimer, setShowDisclaimer] = React.useState(false);


  // componentDidMount:
  useEffect(() => {
    // Your code here
    fetchMetadata();
  }, []);

  useEffect(() => {
    console.log("Metadata changed");
    setTopic(metadata.meetingTopic);
    setAgentName(metadata.userName);
  }, [metadata, setTopic, setAgentName]);

  const validateForm = useCallback(() => {
    let isValid = true;
    if (agentName === undefined || agentName.trim().length === 0) {
      setNameErrorText("Name required.")
      isValid = false
    } else {
      setNameErrorText("");
    }
    if (topic === undefined || topic.trim().length === 0) {
      setMeetingTopicErrorText("Topic required.")
      isValid = false;
    } else {
      setMeetingTopicErrorText("");
    }
    return isValid;
  }, [topic, agentName, nameErrorText, setNameErrorText, meetingTopicErrorText, setMeetingTopicErrorText ]);

  const startListening = useCallback(() => {
    if (validateForm() === false) {
      return;
    }
    setShowDisclaimer(true);
  }, [ settings, validateForm, showDisclaimer]);

  const disclaimerConfirmed = useCallback(() => {
    startTranscription(agentName, topic);
  }, [agentName, topic, startTranscription])

  const stopListening = useCallback(() => {
    stopTranscription();
  }, [stopTranscription]);

  const openInLMA = useCallback(async () => {
    const url = `${settings.cloudfrontEndpoint}/#/calls/${currentCall.callId}`;
    window.open(url, '_blank', 'noreferrer');
  }, [currentCall, settings])

  const mute = useCallback(() => {
    setMuted(true);
  }, [muted, setMuted]);

  const unmute = useCallback(() => {
    setMuted(false);
  }, [muted, setMuted]);

  return (
    <ContentLayout
      header={
        <SpaceBetween size={'xs'}>
          <Header
            variant="h1"
            description="Powered by Amazon Transcribe and Amazon Bedrock"
          >
            Amazon Live Meeting Assistant
          </Header>
        </SpaceBetween>
      }
    >
      <Container
        fitHeight={true}
        header={
          <Header variant="h2" description="">
            Meeting Details
          </Header>
        }
      >
    <Modal
      onDismiss={() => setShowDisclaimer(false)}
      visible={showDisclaimer}
      footer={
        <Box float="right">
          <SpaceBetween direction="horizontal" size="xs">
            <Button variant="link" onClick={async () => {
              setShowDisclaimer(false);
            }}>Cancel</Button>
            <Button variant="primary" onClick={async () => {
              setShowDisclaimer(false);
              disclaimerConfirmed();
            }}>Agree</Button>
          </SpaceBetween>
        </Box>
      }
      header="Important:"
        >
        <Icon name="status-warning"></Icon>&nbsp;
        {settings.recordingDisclaimer}
    </Modal>
        <SpaceBetween size="l">
          <ValueWithLabel label="Platform Detected:">{platform}</ValueWithLabel>
          {(isTranscribing === true ?
            <>
              <Button fullWidth={true} onClick={async () => openInLMA()}>Open in LMA</Button>
              <ValueWithLabel label="Name:">{agentName}</ValueWithLabel>
              <ValueWithLabel label="Meeting Topic:">{topic}</ValueWithLabel>
              <ValueWithLabel label="Active Speaker:">{activeSpeaker}</ValueWithLabel>
              {
                paused === true ?
                  <>
                    <Button fullWidth={true} iconName="microphone-off" onClick={() => setPaused(false)}>Unmute All</Button>
                  </>
                  :
                  <>
<<<<<<< HEAD
                  <Button fullWidth={true} iconName="microphone" onClick={() => setPaused(true)}>Mute All</Button>
=======
                    <Button fullWidth={true} iconName="microphone" onClick={() => setPaused(true)}>Pause</Button>
>>>>>>> 84fd0e2b
                  </>
              }
              <Button fullWidth={true} variant='primary'  onClick={() => stopListening()}>Stop Listening</Button>
            </>
            :
            <>
              <FormField
                  stretch={true}
                  constraintText=""
                  errorText={nameErrorText}
                  label="Your name:"
                >
                <Input value={agentName} onChange={({ detail }) => setAgentName(detail.value)} placeholder='Your name' ></Input>
              </FormField>
              <FormField
                  stretch={true}
                  constraintText=""
                  errorText={meetingTopicErrorText}
                  label="Meeting Topic:"
                >
                <Input value={topic} onChange={({ detail }) => setTopic(detail.value)} placeholder='Meeting room topic' inputMode='text'></Input>
              </FormField>
              <Button fullWidth={true} variant='primary' onClick={() => startListening()}>Start Listening</Button>
            </>
          )}
<<<<<<< HEAD
          <Grid gridDefinition={[{ colspan: 6 }, { colspan:6}]}>
            {muted === true ? 
              <Button  iconAlign="left" iconName="microphone-off" fullWidth={true} onClick={() => unmute()}>Unmute Me</Button>
              : 
              <Button  iconAlign="left" iconName="microphone" fullWidth={true} onClick={() => mute()}>Mute Me</Button>
=======
          <Grid gridDefinition={[{ colspan: 6 }, { colspan: 6 }]}>
            {muted === true ?
              <Button iconAlign="left" iconName="microphone-off" fullWidth={true} onClick={() => unmute()}>Unmute</Button>
              :
              <Button iconAlign="left" iconName="microphone" fullWidth={true} onClick={() => mute()}>Mute</Button>
>>>>>>> 84fd0e2b
            }
            <Button fullWidth={true} onClick={() => logout()}>Log out</Button>
          </Grid>
        </SpaceBetween>
      </Container>
    </ContentLayout>
  );
}

export default Capture;<|MERGE_RESOLUTION|>--- conflicted
+++ resolved
@@ -139,11 +139,7 @@
                   </>
                   :
                   <>
-<<<<<<< HEAD
                   <Button fullWidth={true} iconName="microphone" onClick={() => setPaused(true)}>Mute All</Button>
-=======
-                    <Button fullWidth={true} iconName="microphone" onClick={() => setPaused(true)}>Pause</Button>
->>>>>>> 84fd0e2b
                   </>
               }
               <Button fullWidth={true} variant='primary'  onClick={() => stopListening()}>Stop Listening</Button>
@@ -169,19 +165,11 @@
               <Button fullWidth={true} variant='primary' onClick={() => startListening()}>Start Listening</Button>
             </>
           )}
-<<<<<<< HEAD
           <Grid gridDefinition={[{ colspan: 6 }, { colspan:6}]}>
             {muted === true ? 
               <Button  iconAlign="left" iconName="microphone-off" fullWidth={true} onClick={() => unmute()}>Unmute Me</Button>
               : 
               <Button  iconAlign="left" iconName="microphone" fullWidth={true} onClick={() => mute()}>Mute Me</Button>
-=======
-          <Grid gridDefinition={[{ colspan: 6 }, { colspan: 6 }]}>
-            {muted === true ?
-              <Button iconAlign="left" iconName="microphone-off" fullWidth={true} onClick={() => unmute()}>Unmute</Button>
-              :
-              <Button iconAlign="left" iconName="microphone" fullWidth={true} onClick={() => mute()}>Mute</Button>
->>>>>>> 84fd0e2b
             }
             <Button fullWidth={true} onClick={() => logout()}>Log out</Button>
           </Grid>
